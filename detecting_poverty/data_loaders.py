import torch
import torch.utils.data as tud
import numpy as np
from utils import create_space
import os
from PIL import Image, ImageFile
import torchvision.transforms.functional as TF
from collections import defaultdict
import rasterio
import pyproj

ImageFile.LOAD_TRUNCATED_IMAGES = True

class LandsatViirs(tud.Dataset):
    """
    A data loader that samples pairs of Landsat
    and VIIRS images for matching land areas.
    """
    def __init__(
            self, df, landsat_transform, viirs_transform
        ):
        self.df = df
        self.landsat_transform = landsat_transform
        self.viirs_transform = viirs_transform
        self.idxs = df.index.to_list()

    def __len__(self):
        return len(self.df)

    def __getitem__(self, idx):
        idx = self.idxs[idx]
        cols = ['# lon', 'lat', 'path', 'row', 'B2_link', 'B3_link', 'B4_link']
        lon, lat, path, row, B2_url, B3_url, B4_url = self.df.loc[idx, cols]
        pathrow = str(path) + str(row)
        landsat = self.landsat_transform((lon, lat), pathrow,
                                         (B2_url, B3_url, B4_url))
        viirs = self.viirs_transform((lon, lat))
        return landsat, viirs

class LandsatTransform:
<<<<<<< HEAD
=======
    """
    A callable object that, given a pair of coordinates, returns the
    Landsat image formatted as a 3D Tensor [bands, height, width].
    """
    def __init__(self):
        """
        Inputs: None
        """
        self.pathrow_imgs = defaultdict(0)

    def _update_dict(pathrow, img_tensor):
        """
        Given a path-row and a 3d tensor representing an image for a single
        pathrow scene (band1_url, band2_url, band3_url), add the path-row and
        tensor as a key-value pair to the pathrow_imgs dictionary

        Inputs:
            pathrow (string)
            img_tensor (3d tensor)
        """
        self.pathrow_imgs[pathrow] = img_tensor

    def _get_tif_from_s3(img_urls):
        """
        Given a tuple of urls to R, G, and B TIF bands for a single scene,
        return a single TIF
        """
        r_url, g_url, b_url = img_urls

        b2 = rasterio.open(r_url)
        b3 = rasterio.open(g_url)
        b4 = rasterio.open(b_url)

        with rasterio.open('rgb.tiff', 'w', driver='Gtiff', width=b2.width,
                            height=b2.height, count=3, crs=b2.crs,
                            tranform=b2.transform, dtype='float32') as rgb:
            rgb.write(b2.read(1), 1)
            rgb.write(b3.read(1), 2)
            rgb.write(b4.read(1), 3)

        b2.close()
        b3.close()
        b4.close()

        return rgb

    def __call__(self, coord, pathrow, img_urls):
        """
        Extracts the 21x21 sub-array from the Landsat scene corresponding
        to the provided coordinates, and returns a normalized 3D tensor.

        Input:
            coord (tuple of 2 floats)
            pathrow (str)
            img_urls: tuple of urls to R, G, and B TIF bands to a single scene

        Returns a 3D tensor.
        """
        r_url, b_url, g_url = img_urls
        lon, lat = coords

        # If we already have the 3d tensor, just return it
        if self.pathrow_imgs[pathrow] != 0:
            return self.pathrow_imgs[pathrow]

        # Get TIF with 3 bands
        tif = self._get_tif_from_s3(img_urls)
        tif_data = tif.read()

        # Extract 224x224 subarray from landsat scene
        min_lat, min_lon, max_lat, max_lon = create_space(lat, lon)
        utm = pyproj.Proj(tif.crs)
        lonlat = pyproj.Proj(init='epsg:4326')
        east, north = pyproj.transform(lonlat, utm, max_lon, max_lat)

        row, col = tif.index(east, north)

        # how to reshape tif?
        array = rgb_data[:, row-224: row, col-224: col]

        # Convert array to tensor
        landsat_tensor = torch.tensor(array).type(torch.FloatTensor)

        # Add tensor to dict
        self._update_dict(pathrow, landsat_tensor)

        return landsat_tensor

class ViirsTransform:
    """
    A callable object that, given a pair of coordinates, returns a the
    VIIIRS Day/Night Band image formatted as a 3D Tensor [bands, height, width].
    """
    def __init__(self, tif):
        """
        Inputs:
            tif
        """
        self.tif = tif
        self.tif_data = tif.read()

    def __call__(self, coord):
        """
        Extracts the 21x21 sub-array from the the full VIIRS tile set
        corresponding to the provided coordinates,
        and returns a normalized 3D tensor.

        Normalization:
            output = ln(input + 1)/ln(max)
            Where max = 92,000 radiance in our dataset.
            Maps to [0,1] and reduces outsize influence of outliers.
        Input:
            coord (tuple of 2 floats)
        Returns a 3D tensor.
        """
        lon, lat = coord

        min_lat, min_lon, max_lat, max_lon = create_space(lat, lon)
        utm = pyproj.Proj(self.tif.crs)
        lonlat = pyproj.Proj(init='epsg:4326')
        east, north = pyproj.transform(lonlat, utm, max_lon, max_lat)

        row, col = self.tif.index(east, north)

        array = self.tif_data[:, row-21:row, col-21:col]
        viirs_tensor = torch.tensor(array.reshape((-1,21,21))).type(torch.FloatTensor)
        
        return torch.clamp(torch.log(viirs_tensor + 1) / 11.43, min=0, max=1)


############################# DEPRECATED #####################################

class deprecated_LandsatTransform:
>>>>>>> f7d303d6
    """
    A callable object that, given a pair of coordinates, returns a the
    Landsat image formatted as a 3D Tensor [bands, height, width].
    """
    def __init__(self, base_path, width=256, height=256):
        self.base_path = base_path
        self.width = width
        self.height = height

    def __call__(self, image_name, country='ng'):
        path = '/'.join([self.base_path, country, image_name])
        img = Image.open(path)
        img = img.resize((self.width, self.height))
        return TF.pil_to_tensor(img.convert('RGB')).type(torch.FloatTensor)/255

class deprecated_ViirsTransform:
    """
    A callable object that, given a pair of coordinates, returns a the
    VIIIRS Day/Night Band image formatted as a 3D Tensor [bands, height, width].
    """
    def __init__(self, tifs):
        """
        Inputs:
            tif
        """
        self.tifs = {
            'ng' : tifs[1],
            'eth' : tifs[1],
            'mw' : tifs[0]
        }
        tif0_data = tifs[0].get_data()
        tif1_data = tifs[1].get_data()
        self.arrays = {
            'ng' : tif1_data,
            'eth' : tif1_data,
            'mw' : tif0_data
        }

    def __call__(self, coord, country):
        """
        Extracts the 21x21 sub-array from the the full VIIRS tile set
        corresponding to the provided coordinates,
        and returns a normalized 3D tensor.

        Normalization:
            output = ln(input + 1)/ln(max)
            Where max = 92,000 radiance in our dataset.
            Maps to [0,1] and reduces outsize influence of outliers.
        Input:
            coord (tuple of 2 floats)
            country (str): One of ['eth', 'mw', 'ng']
        Returns a 3D tensor.
        """
        min_lat, min_lon, max_lat, max_lon = create_space(
            coord[0], coord[1])
        xminPixel, ymaxPixel = self.tifs[country].proj_to_raster(min_lon, min_lat)
        xminPixel, ymaxPixel = int(xminPixel), int(ymaxPixel)
        array = self.arrays[country][:, ymaxPixel-21:ymaxPixel, xminPixel:xminPixel+21]
        viirs_tensor = torch.tensor(array.reshape((-1,21,21))).type(torch.FloatTensor)
        return torch.clamp(
            (torch.log(viirs_tensor + 1) / 11.43),
            min=0, max=1
        )

class LandsatDataset(tud.Subset):
    """
    A data loader that samples pairs of Landsat
    and VIIRS images for matching land areas.
    """
    def __init__(
            self, df, landsat_transform
        ):
        self.df = df
        self.landsat_transform = landsat_transform
        self.idxs = df.index.to_list()

<<<<<<< HEAD
# DEPRECATE / UNUSED ============================================================

class LandsatDataset(tud.Subset):
    """
    """
    def __init__(
            self, df, landsat_transform
        ):
        self.df = df
        self.landsat_transform = landsat_transform
        self.idxs = df.index.to_list()

    def __len__(self):
        return len(self.df)

=======
    def __len__(self):
        return len(self.df)

>>>>>>> f7d303d6
    def __getitem__(self, idx):
        idx = self.idxs[idx]
        cols = ['image_lat', 'image_lon', 'image_name', 'country']
        lat, lon, img, country = self.df.loc[idx, cols]
        landsat = self.landsat_transform(img, country)
        return landsat
<<<<<<< HEAD

class ViirsDataset(tud.Subset):
    """
    """
    def __init__(
            self, df, viirs_transform
        ):
        self.df = df
        self.viirs_transform = viirs_transform
        self.idxs = df.index.to_list()

    def __len__(self):
        return len(self.df)

    def __getitem__(self, idx):
        idx = self.idxs[idx]
        cols = ['image_lat', 'image_lon', 'image_name', 'country']
        lat, lon, img, country = self.df.loc[idx, cols]
        viirs = self.viirs_transform((lat, lon), country)
        return viirs
=======
>>>>>>> f7d303d6

class ViirsDataset(tud.Subset):
    """
    A data loader that samples pairs of Landsat
    and VIIRS images for matching land areas.
    """
    def __init__(
            self, df, viirs_transform
        ):
        self.df = df
        self.viirs_transform = viirs_transform
        self.idxs = df.index.to_list()

    def __len__(self):
        return len(self.df)

    def __getitem__(self, idx):
        idx = self.idxs[idx]
        cols = ['image_lat', 'image_lon', 'image_name', 'country']
        lat, lon, img, country = self.df.loc[idx, cols]
        viirs = self.viirs_transform((lat, lon), country)
        return viirs

class Landsat(tud.Dataset):
    """
    A data loader that samples pairs of Landsat images.
    """
    def __init__(self, df, landsat_transform):
        self.df = df
        self.landsat_transform = landsat_transform
        self.idxs = df.index.to_list()

    def __len__(self):
        return len(self.df)

    def __getitem__(self, idx):
        idx = self.idxs[idx]
        img, country = self.df.loc[idx, ['image_name', 'country']]
        landsat = self.landsat_transform(img, country)
        return landsat, landsat

class ToTensor(object):
    def __init__(self, bands, height, width):
        self.x = width
        self.y = height
        self.z = bands

    def __call__(self, sample):
        m = torch.from_numpy(sample).type(torch.float).reshape(
            (self.z, self.y, self.x))
        return m

class MNIST(tud.Dataset):
    def __init__(self, X, transform=ToTensor):
        self.X = X
        self.transform = transform(1, 28, 28)

    def __len__(self):
        return len(self.X)

    def __getitem__(self, idx):
        x = self.X[idx]
        if self.transform:
            x = self.transform(x)
        return (x, x)<|MERGE_RESOLUTION|>--- conflicted
+++ resolved
@@ -38,8 +38,6 @@
         return landsat, viirs
 
 class LandsatTransform:
-<<<<<<< HEAD
-=======
     """
     A callable object that, given a pair of coordinates, returns the
     Landsat image formatted as a 3D Tensor [bands, height, width].
@@ -173,7 +171,6 @@
 ############################# DEPRECATED #####################################
 
 class deprecated_LandsatTransform:
->>>>>>> f7d303d6
     """
     A callable object that, given a pair of coordinates, returns a the
     Landsat image formatted as a 3D Tensor [bands, height, width].
@@ -250,37 +247,20 @@
         self.landsat_transform = landsat_transform
         self.idxs = df.index.to_list()
 
-<<<<<<< HEAD
-# DEPRECATE / UNUSED ============================================================
-
-class LandsatDataset(tud.Subset):
-    """
-    """
-    def __init__(
-            self, df, landsat_transform
-        ):
-        self.df = df
-        self.landsat_transform = landsat_transform
-        self.idxs = df.index.to_list()
-
     def __len__(self):
         return len(self.df)
 
-=======
-    def __len__(self):
-        return len(self.df)
-
->>>>>>> f7d303d6
     def __getitem__(self, idx):
         idx = self.idxs[idx]
         cols = ['image_lat', 'image_lon', 'image_name', 'country']
         lat, lon, img, country = self.df.loc[idx, cols]
         landsat = self.landsat_transform(img, country)
         return landsat
-<<<<<<< HEAD
 
 class ViirsDataset(tud.Subset):
     """
+    A data loader that samples pairs of Landsat
+    and VIIRS images for matching land areas.
     """
     def __init__(
             self, df, viirs_transform
@@ -298,30 +278,6 @@
         lat, lon, img, country = self.df.loc[idx, cols]
         viirs = self.viirs_transform((lat, lon), country)
         return viirs
-=======
->>>>>>> f7d303d6
-
-class ViirsDataset(tud.Subset):
-    """
-    A data loader that samples pairs of Landsat
-    and VIIRS images for matching land areas.
-    """
-    def __init__(
-            self, df, viirs_transform
-        ):
-        self.df = df
-        self.viirs_transform = viirs_transform
-        self.idxs = df.index.to_list()
-
-    def __len__(self):
-        return len(self.df)
-
-    def __getitem__(self, idx):
-        idx = self.idxs[idx]
-        cols = ['image_lat', 'image_lon', 'image_name', 'country']
-        lat, lon, img, country = self.df.loc[idx, cols]
-        viirs = self.viirs_transform((lat, lon), country)
-        return viirs
 
 class Landsat(tud.Dataset):
     """
